--- conflicted
+++ resolved
@@ -6,11 +6,7 @@
         {
             "label": "Generate CoreDSL2 ANTLR parser",
             "type": "shell",
-<<<<<<< HEAD
-            "command": "antlr4 -v 4.11.1 -o parser_gen -listener -visitor -Dlanguage=Python3 CoreDSL2.g4",
-=======
             "command": "${workspaceFolder}/venv/bin/antlr4 -v 4.13.1 -o parser_gen -listener -visitor -Dlanguage=Python3 CoreDSL2.g4",
->>>>>>> 9b37941d
             "options": {
                 "cwd": "${workspaceFolder}/m2isar/frontends/coredsl2/"
             },
