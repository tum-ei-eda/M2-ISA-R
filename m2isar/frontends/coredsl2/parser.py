--- conflicted
+++ resolved
@@ -62,11 +62,7 @@
 	model_path.mkdir(exist_ok=True)
 
 	temp_save = {}
-<<<<<<< HEAD
 	models: "dict[str, arch.CoreDef]" = {}
-=======
-	models: "dict[tuple[int, int], arch.CoreDef]" = {}
->>>>>>> c5a09ab4
 
 	patch_model(expr_interpreter)
 
