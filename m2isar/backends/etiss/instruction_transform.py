# SPDX-License-Identifier: Apache-2.0
#
# This file is part of the M2-ISA-R project: https://github.com/tum-ei-eda/M2-ISA-R
#
# Copyright (C) 2022
# Chair of Electrical Design Automation
# Technical University of Munich

"""Recursive tree traversal methods to generate behavior code."""

import logging
from itertools import chain
from string import Template

from ... import M2NameError, M2SyntaxError, M2ValueError, flatten
from ...metamodel import arch, behav
from . import replacements
from .instruction_utils import (FN_VAL_REPL, MEM_VAL_REPL, CodePartsContainer,
                                CodeString, FnID, MemID, StaticType,
                                TransformerContext, data_type_map)

# pylint: disable=unused-argument

logger = logging.getLogger("instr_transform")

def operation(self: behav.Operation, context: TransformerContext):
	"""Generate an `Operation` model object. Essentially generate all children,
	concatenate their code, and add exception behavior if needed.
	"""

	args: "list[CodeString]" = []
	code_lines = []

	for stmt in self.statements:
		c = stmt.generate(context)

		if isinstance(c, list):
			args.extend(c)
		else:
			args.append(c)

	for arg in args:
		if arg.is_mem_access:
			raise_fn_call = behav.Conditional(
				[behav.CodeLiteral('cpu->exception')],
				[[behav.ProcedureCall(
					context.mem_raise_fn,
					[behav.CodeLiteral("cpu->exception")]
				)]]
			).generate(context)

			raise_fn_str = [context.wrap_codestring(c.code) for c in raise_fn_call]


		for f_id in arg.function_calls:
			code_lines.append(context.wrap_codestring(f'{data_type_map[f_id.fn_call.data_type]}{f_id.fn_call.actual_size} {FN_VAL_REPL}{f_id.fn_id};', arg.static))
			code_lines.append(context.wrap_codestring(f'{FN_VAL_REPL}{f_id.fn_id} = {f_id.args};', arg.static))
			code_lines.append(context.wrap_codestring('if (cpu->return_pending) goto instr_exit_" + std::to_string(ic.current_address_) + ";', arg.static))

		for m_id in arg.read_mem_ids:
			code_lines.append(context.wrap_codestring(f'etiss_uint{m_id.access_size} {MEM_VAL_REPL}{m_id.mem_id};'))
			code_lines.append(context.wrap_codestring(f'cpu->exception |= (*(system->dread))(system->handle, cpu, {m_id.index.code}, (etiss_uint8*)&{MEM_VAL_REPL}{m_id.mem_id}, {int(m_id.access_size / 8)});'))
			code_lines.extend(raise_fn_str)

		for m_id in arg.write_mem_ids:
			code_lines.append(context.wrap_codestring(f'etiss_uint{m_id.access_size} {MEM_VAL_REPL}{m_id.mem_id};'))

		code_lines.append(context.wrap_codestring(f'{arg.code}', arg.static))

		#if arg.check_trap:
		#	code_lines.append(context.wrap_codestring('goto instr_exit_" + std::to_string(ic.current_address_) + ";'))

		for m_id in arg.write_mem_ids:
			code_lines.append(context.wrap_codestring(f'cpu->exception |= (*(system->dwrite))(system->handle, cpu, {m_id.index.code}, (etiss_uint8*)&{MEM_VAL_REPL}{m_id.mem_id}, {int(m_id.access_size / 8)});'))
			code_lines.extend(raise_fn_str)

	container = CodePartsContainer()

	container.initial_required = '\n'.join(code_lines)

	# only generate return statements if not in a function
	if not context.ignore_static:
		container.initial_required += '\ncp.code() += "instr_exit_" + std::to_string(ic.current_address_) + ":\\n";'
		container.initial_required += '\ncp.code() += "cpu->instructionPointer = cpu->nextPc;\\n";'# + code_str
		return_conditions = []
		return_needed = any((
			context.generates_exception,
			arch.InstrAttribute.NO_CONT in context.attributes,
			arch.InstrAttribute.COND in context.attributes,
			arch.InstrAttribute.FLUSH in context.attributes
		))

		if context.generates_exception:
			return_conditions.append("cpu->return_pending")
			return_conditions.append("cpu->exception")

		if arch.InstrAttribute.NO_CONT in context.attributes and arch.InstrAttribute.COND in context.attributes:
			return_conditions.append(f'cpu->nextPc != " + std::to_string(ic.current_address_ + {int(context.instr_size / 8)}) + "')

		elif arch.InstrAttribute.NO_CONT in context.attributes:
			return_conditions.clear()

		if arch.InstrAttribute.FLUSH in context.attributes:
			container.initial_required = 'cp.code() += "cpu->exception = ETISS_RETURNCODE_RELOADBLOCKS;\\n";\n' + container.initial_required
			return_conditions.clear()

		if return_needed:
			cond_str = ("if (" + " | ".join(return_conditions) + ") ") if return_conditions else ""
			container.appended_returning_required = f'cp.code() += "{cond_str}return cpu->exception;\\n";'

<<<<<<< HEAD
	elif arch.FunctionAttribute.ETISS_EXC_ENTRY in context.attributes:
		container.initial_required = "cpu->return_pending = 1;\n" + container.initial_required
=======
	elif arch.FunctionAttribute.ETISS_TRAP_ENTRY_FN in context.attributes:
		code_str = "cpu->return_pending = 1;\n" + code_str
>>>>>>> 2e362e27

	return container

def return_(self: behav.Return, context: TransformerContext):
	if self.expr is not None:
		c = self.expr.generate(context)
		c.code = f'return {c.code};'
	else:
		c = CodeString("return;", StaticType.RW, None, None)

	return c

def scalar_definition(self: behav.ScalarDefinition, context: TransformerContext):
	"""Generate a scalar definition. Calculates the actual required data width and generates
	a variable instantiation."""

	if context.static_scalars:
		if context.ignore_static:
			static = StaticType.RW
		else:
			static = self.scalar.static
	else:
		static = StaticType.NONE

	actual_size = 1 << (self.scalar.size - 1).bit_length()
	actual_size = max(actual_size, 8)

	c = CodeString(f'{data_type_map[self.scalar.data_type]}{actual_size} {self.scalar.name}', static, self.scalar.size, self.scalar.data_type == arch.DataType.S)
	#c.scalar = self.scalar
	return c

def procedure_call(self: behav.ProcedureCall, context: TransformerContext):
	"""Generate a procedure call (Function call without usage of the return value)."""

	fn_args = [arg.generate(context) for arg in self.args]

	# extract function object reference
	ref = self.ref_or_name if isinstance(self.ref_or_name, arch.Function) else None
	name = ref.name if isinstance(self.ref_or_name, arch.Function) else self.ref_or_name

	if ref is not None:
		# if there is a function object, use its information
		fn = ref

		# determine if procedure call is entirely static
		static = StaticType.READ if fn.static and all(arg.static != StaticType.NONE for arg in fn_args) else StaticType.NONE

		# convert singular static arguments
		if not static:
			context.used_arch_data = True
			for arg in fn_args:
				if arg.static and not arg.is_literal:
					arg.code = context.make_static(arg.code, arg.signed)

		# generate argument string, add ETISS arch data if required
		arch_args = ['cpu', 'system', 'plugin_pointers'] if arch.FunctionAttribute.ETISS_NEEDS_ARCH in fn.attributes or (not fn.static and not fn.extern) else []
		arg_str = ', '.join(arch_args + [arg.code for arg in fn_args])

		# check if any argument is a memory access
		mem_access = True in [arg.is_mem_access for arg in fn_args]
		mem_ids = list(chain.from_iterable([arg.mem_ids for arg in fn_args]))

		# update affected and dependent registers
		regs_affected = set(chain.from_iterable([arg.regs_affected for arg in fn_args]))
		context.dependent_regs.update(regs_affected)

		# add special behavior if this function is an exception entry point
		exc_code = ""

		if arch.FunctionAttribute.ETISS_TRAP_TRANSLATE_FN in fn.attributes:
			context.generates_exception = True

		if arch.FunctionAttribute.ETISS_TRAP_ENTRY_FN in fn.attributes:
			context.generates_exception = True

			if fn.size is not None:
				exc_code = "cpu->exception = "
			else:
				exc_code = "cpu->exception = 0; "

		c = CodeString(f'{exc_code}{fn.name}({arg_str});', static, None, None)
		c.mem_ids = mem_ids
		if fn.throws and not context.ignore_static:
			c.check_trap = True
			c2 = CodeString('goto instr_exit_" + std::to_string(ic.current_address_) + ";', static, None, None)
			return [c, c2]

		return c

	raise M2NameError(f'Function {name} not recognized!')

def function_call(self: behav.FunctionCall, context: TransformerContext):
	"""Generate a regular function call (with further use of return value)."""

	fn_args = [arg.generate(context) for arg in self.args]

	# extract function object reference
	ref = self.ref_or_name if isinstance(self.ref_or_name, arch.Function) else None
	name = ref.name if isinstance(self.ref_or_name, arch.Function) else self.ref_or_name

	if ref is not None:
		# if there is a function object, use its information

		fn = ref

		# determine if function call is entirely static
		static = StaticType.READ if fn.static and all(arg.static != StaticType.NONE for arg in fn_args) else StaticType.NONE

		# convert singular static arguments
		if not static:
			context.used_arch_data = True
			for arg in fn_args:
				if arg.static and not arg.is_literal:
					arg.code = context.make_static(arg.code, arg.signed)

		# generate argument string, add ETISS arch data if required
		arch_args = ['cpu', 'system', 'plugin_pointers'] if arch.FunctionAttribute.ETISS_NEEDS_ARCH in fn.attributes or (not fn.static and not fn.extern) else []
		arg_str = ', '.join(arch_args + [arg.code for arg in fn_args])

		# check if any argument is a memory access
		mem_access = True in [arg.is_mem_access for arg in fn_args]
		# keep track of signedness of function return value
		signed = fn.data_type == arch.DataType.S
		# keep track of affected registers
		regs_affected = set(chain.from_iterable([arg.regs_affected for arg in fn_args]))

		#goto_code = ""

		#if fn.throws and not context.ignore_static:
		#	goto_code = '; goto instr_exit_" + std::to_string(ic.current_address_) + "'

		c = CodeString(f'{fn.name}({arg_str})', static, fn.size, signed, regs_affected)
		c.mem_ids = list(chain.from_iterable([arg.mem_ids for arg in fn_args]))

		if fn.throws and not context.ignore_static:
			fn_id = FnID(fn, context.fn_var_count, c)
			repl_c = CodeString(f'{FN_VAL_REPL}{context.fn_var_count}', static, fn.size, signed, regs_affected)
			repl_c.mem_ids = list(chain.from_iterable([arg.mem_ids for arg in fn_args]))
			repl_c.function_calls.append(fn_id)
			context.fn_var_count += 1
			return repl_c

		return c

	raise M2NameError(f'Function {name} not recognized!')

def conditional(self: behav.Conditional, context: TransformerContext):
	"""Generate a conditional ('if' with optional 'else if' and 'else' blocks)"""

	# generate conditions and statement blocks
	conds: "list[CodeString]" = [x.generate(context) for x in self.conds]
	stmts: "list[list[CodeString]]" = [] #= [[y.generate(context) for y in x] for x in self.stmts]

	for stmt_block in self.stmts:
		block_statements = []
		for stmt in stmt_block:
			if isinstance(stmt, list):
				for stmt2 in stmt:
					block_statements.append(stmt2.generate(context))
			else:
				block_statements.append(stmt.generate(context))

		stmts.append(block_statements)

	# check if all conditions are static
	static = all(x.static for x in conds)

	outputs: "list[CodeString]" = []



	for cond in conds:
		for m_id in cond.mem_ids:
			m_id.write = False

		if cond.static and not static:
			cond.code = context.make_static(cond.code)
			cond.static = False

	# generate initial if
	#c = conds[0]
	conds[0].code = f'if ({conds[0].code}) {{'
	outputs.append(conds[0])
	if not static:
		context.dependent_regs.update(conds[0].regs_affected)

	# generate first statement block
	outputs.extend(flatten(stmts[0]))

	# generate closing brace
	outputs.append(CodeString("}", static, None, None))

	for elif_cond, elif_stmts in zip(conds[1:], stmts[1:]):
		elif_cond.code = f' else if ({elif_cond.code}) {{'
		outputs.append(elif_cond)
		if not static:
			context.dependent_regs.update(elif_cond.regs_affected)

		outputs.extend(flatten(elif_stmts))

		outputs.append(CodeString("}", static, None, None))

	if len(conds) < len(stmts):
		outputs.append(CodeString("else {", static, None, None))

		outputs.extend(flatten(stmts[-1]))

		outputs.append(CodeString("}", static, None, None))

	return outputs

def loop(self: behav.Loop, context: TransformerContext):
	"""Generate 'while' and 'do .. while' loops."""

	# generate the loop condition and body
	cond: CodeString = self.cond.generate(context)
	stmts: "list[CodeString]" = [] #[stmt.generate(context) for stmt in self.stmts]

	for stmt in self.stmts:
		if isinstance(stmt, list):
			for stmt2 in stmt:
				stmts.append(stmt2.generate(context))
		else:
			stmts.append(stmt.generate(context))

	if not cond.static:
		context.dependent_regs.update(cond.regs_affected)

	outputs: "list[CodeString]" = []

	if self.post_test:
		start_c = CodeString("do {", cond.static, None, None)
		end_c = cond
		end_c.code = f'}} while ({end_c.code})'
	else:
		start_c = cond
		start_c.code = f'while ({start_c.code}) {{'
		end_c = CodeString("}", cond.static, None, None)

	outputs.append(start_c)

	outputs.extend(flatten(stmts))

	outputs.append(end_c)

	return outputs

def ternary(self: behav.Ternary, context: TransformerContext):
	"""Generate a ternary expression."""

	# generate condition and 'then' and 'else' statements
	cond = self.cond.generate(context)
	then_expr = self.then_expr.generate(context)
	else_expr = self.else_expr.generate(context)

	static = StaticType.NONE not in [x.static for x in (cond, then_expr, else_expr)]

	# convert singular static sub-components
	if not static:
		if cond.static and not cond.is_literal:
			cond.code = context.make_static(cond.code, cond.signed)
		if then_expr.static and not then_expr.is_literal:
			then_expr.code = context.make_static(then_expr.code, then_expr.signed)
		if else_expr.static and not else_expr.is_literal:
			else_expr.code = context.make_static(else_expr.code, else_expr.signed)

	c = CodeString(f'({cond}) ? ({then_expr}) : ({else_expr})', static, then_expr.size if then_expr.size > else_expr.size else else_expr.size,
		then_expr.signed or else_expr.signed, set.union(cond.regs_affected, then_expr.regs_affected, else_expr.regs_affected))
	c.mem_ids = cond.mem_ids + then_expr.mem_ids + else_expr.mem_ids

	return c

def assignment(self: behav.Assignment, context: TransformerContext):
	"""Generate an assignment expression"""

	# generate target and value expressions
	target: CodeString = self.target.generate(context)
	expr: CodeString = self.expr.generate(context)

	# check staticness
	static = bool(target.static & StaticType.WRITE) and bool(expr.static)

	code_lines = []

	# error out if a static target should be assigned a non-static value
	if not expr.static and bool(target.static & StaticType.WRITE) and not context.ignore_static:
		raise M2ValueError('Static target cannot be assigned to non-static expression!')

	# convert assignment value staticness
	if expr.static and not expr.is_literal:
		if bool(target.static & StaticType.WRITE):
			if context.ignore_static:
				expr.code = Template(f'{expr.code}').safe_substitute(**replacements.rename_dynamic)
			else:
				expr.code = Template(f'{expr.code}').safe_substitute(**replacements.rename_static)

		else:
			expr.code = context.make_static(expr.code, expr.signed)

	# convert target staticness
	if bool(target.static & StaticType.READ):
		target.code = Template(target.code).safe_substitute(replacements.rename_write)

	# keep track of affected and dependent registers
	context.affected_regs.update(target.regs_affected)
	context.dependent_regs.update(expr.regs_affected)

	if not target.is_mem_access and not expr.is_mem_access:
		if target.actual_size > target.size:
			expr.code = f'({expr.code}) & {hex((1 << target.size) - 1)}'

	else:
		context.generates_exception = True

		for m_id in expr.mem_ids:
			m_id.write = False

			if not expr.mem_corrected:
				logger.debug("assuming mem read size at %d", target.size)
				m_id.access_size = target.size

		if target.is_mem_access:
			if len(target.mem_ids) != 1:
				raise M2SyntaxError('Only one memory access is allowed as assignment target!')

			target.mem_ids[0].write = True

			if not target.mem_corrected:
				logger.debug("assuming mem write size at %d", expr.size)
				target.mem_ids[0].access_size = expr.size

	c = CodeString(f"{target.code} = {expr.code};", static, None, None)

	c.function_calls.extend(target.function_calls)
	c.function_calls.extend(expr.function_calls)

	c.mem_ids.extend(target.mem_ids)
	c.mem_ids.extend(expr.mem_ids)

	return c

def binary_operation(self: behav.BinaryOperation, context: TransformerContext):
	"""Generate a binary expression"""

	# generate LHS and RHS of the expression
	left = self.left.generate(context)
	op = self.op
	right = self.right.generate(context)

	# convert staticness if needed
	if not left.static and right.static and not right.is_literal:
		right.code = context.make_static(right.code, right.signed)
	if not right.static and left.static and not left.is_literal:
		left.code = context.make_static(left.code, left.signed)

	c = CodeString(f'{left.code} {op.value} {right.code}', left.static and right.static, left.size if left.size > right.size else right.size,
		left.signed or right.signed, set.union(left.regs_affected, right.regs_affected))
	# keep track of any memory accesses
	c.mem_ids = left.mem_ids + right.mem_ids
	return c

def unary_operation(self: behav.UnaryOperation, context: TransformerContext):
	op = self.op
	right = self.right.generate(context)

	c = CodeString(f'{op.value}({right.code})', right.static, right.size, right.signed, right.regs_affected)
	c.mem_ids = right.mem_ids
	return c

def slice_operation(self: behav.SliceOperation, context: TransformerContext):
	"""Generate a slice expression"""

	# generate expression to be sliced and lower and upper slice bound
	expr = self.expr.generate(context)
	left = self.left.generate(context)
	right = self.right.generate(context)

	static = StaticType.NONE not in [x.static for x in (expr, left, right)]

	if not static:
		if expr.static and not expr.is_literal:
			expr.code = context.make_static(expr.code, expr.signed)
		if left.static and not left.is_literal:
			left.code = context.make_static(left.code, left.signed)
		if right.static and not right.is_literal:
			right.code = context.make_static(right.code, right.signed)

	# slice with fixed integers if slice bounds are integers
	try:
		new_size = int(left.code.replace("U", "").replace("L", "")) - int(right.code.replace("U", "").replace("L", "")) + 1
		mask = (1 << (int(left.code.replace("U", "").replace("L", "")) - int(right.code.replace("U", "").replace("L", "")) + 1)) - 1

	# slice with actual lower and upper bound code if not possible to slice with integers
	except ValueError:
		new_size = expr.size
		mask = f"((1 << (({left.code}) - ({right.code}) + 1)) - 1)"

	c = CodeString(f"((({expr.code}) >> ({right.code})) & {mask})", static, new_size, expr.signed,
		set.union(expr.regs_affected, left.regs_affected, right.regs_affected))
	c.mem_ids = expr.mem_ids + left.mem_ids + right.mem_ids
	return c

def concat_operation(self: behav.ConcatOperation, context: TransformerContext):
	"""Generate a concatenation expression"""

	# generate LHS and RHS operands
	left: CodeString = self.left.generate(context)
	right: CodeString = self.right.generate(context)

	if not left.static and right.static and not right.is_literal:
		right.code = context.make_static(right.code, right.signed)
	if not right.static and left.static and not left.is_literal:
		left.code = context.make_static(left.code, left.signed)

	new_size = left.size + right.size
	c = CodeString(f"((({left.code}) << {right.size}) | ({right.code}))", left.static and right.static, new_size, left.signed or right.signed,
		set.union(left.regs_affected, right.regs_affected))
	c.mem_ids = left.mem_ids + right.mem_ids
	return c

def named_reference(self: behav.NamedReference, context: TransformerContext):
	"""Generate a named reference"""

	# extract referred object
	referred_var = self.reference

	static = StaticType.NONE

	name = referred_var.name

	# check if static name replacement is needed
	if name in replacements.rename_static:
		name = f'${{{name}}}'
		static = StaticType.READ

	# check which type of reference has to be generated
	if isinstance(referred_var, arch.Memory):
		# architecture memory object (register, memory interface)
		if not static:
			ref = "*" if len(referred_var.children) > 0 else ""
			name = f"{ref}{replacements.default_prefix}{name}"
		signed = False
		size = referred_var.size
		context.used_arch_data = True

	elif isinstance(referred_var, arch.BitFieldDescr):
		# instruction encoding operand
		signed = referred_var.data_type == arch.DataType.S
		size = referred_var.size
		static = StaticType.READ

	elif isinstance(referred_var, arch.Scalar):
		# scalar
		signed = referred_var.data_type == arch.DataType.S
		size = referred_var.size
		if context.static_scalars:
			static = referred_var.static

	elif isinstance(referred_var, arch.Constant):
		# architecture constant
		signed = referred_var.value < 0
		size = context.native_size
		static = StaticType.READ
		name = f'{referred_var.value}'

	elif isinstance(referred_var, arch.FnParam):
		# function argument
		signed = referred_var.data_type == arch.DataType.S
		size = referred_var.size
		static = StaticType.RW

	else:
		# should not happen
		signed = False

	if context.ignore_static:
		static = StaticType.RW

	c = CodeString(name, static, size, signed)
	#c.scalar = scalar
	return c

def indexed_reference(self: behav.IndexedReference, context: TransformerContext):
	"""Generate an indexed reference expression (for register banks or memory)."""

	name = self.reference.name

	# generate index expression
	index = self.index.generate(context)

	referred_mem = self.reference

	if isinstance(referred_mem, arch.Memory):
		context.used_arch_data = True

	size = referred_mem.size

	# convert static index expression
	index_code = index.code
	if index.static and not context.ignore_static and not index.is_literal:
		index.code = context.make_static(index.code, index.signed)

	if context.ignore_static:
		static = StaticType.RW
	else:
		static = StaticType.NONE

	if arch.MemoryAttribute.IS_MAIN_MEM in referred_mem.attributes:
		# generate memory access if main memory is accessed
		c = CodeString(f'{MEM_VAL_REPL}{context.mem_var_count}', static, size, False)
		c.mem_ids.append(MemID(referred_mem, context.mem_var_count, index, size))
		context.mem_var_count += 1
		return c

	# generate normal indexed access if not
	code_str = f'{replacements.prefixes.get(name, replacements.default_prefix)}{name}[{index.code}]'
	if len(referred_mem.children) > 0:
		code_str = '*' + code_str
	if size != referred_mem.size:
		code_str = f'(etiss_uint{size})' + code_str
	c = CodeString(code_str, static, size, False)
	if arch.MemoryAttribute.IS_MAIN_REG in referred_mem.attributes:
		c.regs_affected.add(index_code)
	return c

def type_conv(self: behav.TypeConv, context: TransformerContext):
	"""Generate a type cast expression"""

	# generate the expression to be type-casted
	expr = self.expr.generate(context)

	# if only width should be changed assume data type remains unchanged
	if self.data_type is None:
		self.data_type = arch.DataType.S if expr.signed else arch.DataType.U

	# if only data type should be changed assume width remains unchanged
	if self.size is None:
		self.size = expr.size
		self.actual_size = expr.actual_size

	# save access size for memory access
	if expr.is_mem_access:
		if not expr.mem_corrected and expr.mem_ids[-1].access_size != self.size:
			expr.mem_ids[-1].access_size = self.size
			expr.size = self.size
			expr.mem_corrected = True
		elif expr.mem_ids[-1].access_size == self.size:
			expr.mem_corrected = True

	code_str = expr.code

	# sign extension for non-2^N datatypes
	if self.data_type == arch.DataType.S and expr.actual_size != expr.size:
		target_size = self.actual_size

		if isinstance(self.size, int):
			code_str = f'((etiss_int{target_size})(({expr.code}) << ({target_size - expr.size})) >> ({target_size - expr.size}))'
		else:
			code_str = f'((etiss_int{target_size})(({expr.code}) << ({target_size} - {expr.size})) >> ({target_size} - {expr.size}))'

	# normal type conversion
	# TODO: check if behavior adheres to CoreDSL 2 spec
	else:
		code_str = f'({data_type_map[self.data_type]}{self.actual_size})({code_str})'

	c = CodeString(code_str, expr.static, self.size, self.data_type == arch.DataType.S, expr.regs_affected)
	c.mem_ids = expr.mem_ids
	c.mem_corrected = expr.mem_corrected

	return c

def int_literal(self: behav.IntLiteral, context: TransformerContext):
	"""Generate an integer literal."""

	lit = int(self.value)
	size = min(self.bit_size, 128)
	sign = self.signed

	minus = ""
	if lit > 0 and sign and (lit >> (size - 1)) & 1:
		minus = "-"

	twocomp_lit = (lit + (1 << size)) % (1 << size)

	# add c postfix for large numbers
	postfix = "U" if not sign else ""
	if size > 32:
		postfix += "L"
	if size > 64:
		postfix += "L"

	ret = CodeString(minus + str(lit) + postfix, True, size, sign)
	ret.is_literal = True
	return ret

def number_literal(self: behav.NumberLiteral, context: TransformerContext):
	"""Generate generic number literal. Currently unused."""

	lit = int(self.value)
	size = min(lit.bit_length(), 64)
	sign = lit < 0

	twocomp_lit = (lit + (1 << 64)) % (1 << 64)

	postfix = "U" if not sign else ""
	if size > 32:
		postfix += "L"
	if size > 64:
		postfix += "L"

	return CodeString(str(twocomp_lit) + postfix, True, size, sign)

def group(self: behav.Group, context: TransformerContext):
	"""Generate a group of expressions."""

	expr = self.expr.generate(context)
	if isinstance(expr, CodeString):
		expr.code = f'({expr.code})'
	else:
		expr = f'({expr})'
	return expr

def operator(self: behav.Operator, context: TransformerContext):
	return self.op

def code_literal(self: behav.CodeLiteral, context: TransformerContext):
	return CodeString(self.val, False, context.native_size, False)<|MERGE_RESOLUTION|>--- conflicted
+++ resolved
@@ -108,13 +108,8 @@
 			cond_str = ("if (" + " | ".join(return_conditions) + ") ") if return_conditions else ""
 			container.appended_returning_required = f'cp.code() += "{cond_str}return cpu->exception;\\n";'
 
-<<<<<<< HEAD
-	elif arch.FunctionAttribute.ETISS_EXC_ENTRY in context.attributes:
+	elif arch.FunctionAttribute.ETISS_TRAP_ENTRY_FN in context.attributes:
 		container.initial_required = "cpu->return_pending = 1;\n" + container.initial_required
-=======
-	elif arch.FunctionAttribute.ETISS_TRAP_ENTRY_FN in context.attributes:
-		code_str = "cpu->return_pending = 1;\n" + code_str
->>>>>>> 2e362e27
 
 	return container
 
